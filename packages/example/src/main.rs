#![no_main]
#![no_std]

use core::time::Duration;

<<<<<<< HEAD
use pros::prelude::*;
=======
use pros::{devices::Controller, prelude::*};
>>>>>>> b596f304

pub struct SimRobot {
    controller: Controller,
}

impl SimRobot {
    fn new() -> Self {
        println!("Hello world");
        Self {
            controller: Controller::Master,
        }
    }
}

impl SyncRobot for SimRobot {}
sync_robot!(SimRobot, SimRobot::new());<|MERGE_RESOLUTION|>--- conflicted
+++ resolved
@@ -3,11 +3,7 @@
 
 use core::time::Duration;
 
-<<<<<<< HEAD
-use pros::prelude::*;
-=======
 use pros::{devices::Controller, prelude::*};
->>>>>>> b596f304
 
 pub struct SimRobot {
     controller: Controller,
